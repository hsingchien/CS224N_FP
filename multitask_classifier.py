--- conflicted
+++ resolved
@@ -105,31 +105,6 @@
         avg_hidden = torch.mean(sequence_output[:, 1:], dim=1)
         # avg_hidden = torch.cat((avg_hidden, state["pooler_output"]), dim=-1)
         return state["pooler_output"], avg_hidden
-    
-    def predict_sentiment_smart(self, input_ids, attention_mask, sst_labels):
-        embed = self.bert.embed(input_ids)
-        def evalfn(embed):
-            sequence_output = self.bert.encode(embed, attention_mask=attention_mask)
-            first_tk = sequence_output[:, 0]
-            first_tk = self.bert.pooler_dense(first_tk)
-            first_tk = self.bert.pooler_af(first_tk)
-            hidden = first_tk
-            hidden = self.dropout_layer(hidden)
-            logits = self.sentiment_af(hidden)
-            return logits
-        smart_loss_fn = SMARTLoss(
-            eval_fn=evalfn, loss_fn=kl_loss, loss_last_fn=sym_kl_loss
-        )
-        # Compute initial (unperturbed) state
-        logits = evalfn(embed)
-        sst_loss = (
-            F.cross_entropy(logits, sst_labels.view(-1), reduction="sum")
-            / args.batch_size[0]
-        )
-        # @TODO investigate this weight from smart-pytorch readme
-        smart_loss = smart_loss_fn(embed, logits)
-        sst_loss += 0.02 * smart_loss
-        return logits, sst_loss        
 
     def predict_sentiment(self, input_ids, attention_mask, sst_labels=None):
         """Given a batch of sentences, outputs logits for classifying sentiment.
@@ -137,16 +112,14 @@
         (0 - negative, 1- somewhat negative, 2- neutral, 3- somewhat positive, 4- positive)
         Thus, your output should contain 5 logits for each sentence.
         """
-<<<<<<< HEAD
 
         if args.reg == "default":
-            hidden, _ = self.forward(input_ids, attention_mask)
+            hidden, _= self.forward(input_ids, attention_mask)
             hidden = self.dropout_layer(hidden)
             logits = self.sentiment_af(hidden)
             return logits
         elif args.reg == "smart":
             embed = self.bert.embed(input_ids)
-
             def evalfn(embed):
                 sequence_output = self.bert.encode(embed, attention_mask=attention_mask)
                 first_tk = sequence_output[:, 0]
@@ -156,7 +129,6 @@
                 hidden = self.dropout_layer(hidden)
                 logits = self.sentiment_af(hidden)
                 return logits
-
             smart_loss_fn = SMARTLoss(
                 eval_fn=evalfn, loss_fn=kl_loss, loss_last_fn=sym_kl_loss
             )
@@ -170,12 +142,17 @@
             smart_loss = smart_loss_fn(embed, logits)
             sst_loss += 0.02 * smart_loss
             return logits, sst_loss
-=======
+
+    def predict_sentiment(self, input_ids, attention_mask, sst_labels=None):
+        """Given a batch of sentences, outputs logits for classifying sentiment.
+        There are 5 sentiment classes:
+        (0 - negative, 1- somewhat negative, 2- neutral, 3- somewhat positive, 4- positive)
+        Thus, your output should contain 5 logits for each sentence.
+        """
         hidden, _= self.forward(input_ids, attention_mask)
         hidden = self.dropout_layer(hidden)
         logits = self.sentiment_af(hidden)
         return logits
->>>>>>> 54d51685
 
     def predict_paraphrase(
         self, input_ids_1, attention_mask_1, input_ids_2, attention_mask_2
